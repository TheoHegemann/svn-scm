import { workspace, Uri } from "vscode";
import { Svn, CpOptions, IExecutionResult } from "./svn";
import { IFileStatus, parseStatusXml } from "./statusParser";
import { parseInfoXml, ISvnInfo } from "./infoParser";
import { sequentialize } from "./decorators";
import * as path from "path";
import { fixPathSeparator } from "./util";

export class Repository {
  private _info?: ISvnInfo;

  constructor(
    private svn: Svn,
    public root: string,
    public workspaceRoot: string
  ) {}

  async exec(
    args: string[],
    options: CpOptions = {}
  ): Promise<IExecutionResult> {
    return await this.svn.exec(this.workspaceRoot, args, options);
  }

  removeAbsolutePath(file: string) {
    file = fixPathSeparator(file);

    return path.relative(this.workspaceRoot, file);
  }

  async getStatus(includeIgnored: boolean = false): Promise<IFileStatus[]> {
    let args = ["stat", "--xml"];

    if (includeIgnored) {
      args.push("--no-ignore");
    }

    const result = await this.exec(args);

    return await parseStatusXml(result.stdout);
  }

  resetInfo() {
    this._info = undefined;
  }

  @sequentialize
  async getInfo(): Promise<ISvnInfo> {
    if (this._info) {
      return this._info;
    }
    const result = await this.exec(["info", "--xml", "-r", "BASE"]);

    this._info = await parseInfoXml(result.stdout);

    // Cache for 30 seconds
    setTimeout(() => {
      this.resetInfo();
    }, 30000);

    return this._info;
  }

  async show(
    file: string,
    revision?: string,
    options: CpOptions = {}
  ): Promise<string> {
    file = this.removeAbsolutePath(file);
    const args = ["cat", file];

    if (revision) {
      args.push("-r", revision);
    }

    const result = await this.exec(args);

    return result.stdout;
  }

  async commitFiles(message: string, files: string[]) {
    files = files.map(file => this.removeAbsolutePath(file));

    const result = await this.exec(["commit", "-m", message, ...files]);

    const matches = result.stdout.match(/Committed revision (.*)\./i);
    if (matches && matches[0]) {
      return matches[0];
    }

    return result.stdout;
  }

  addFiles(files: string[]) {
    files = files.map(file => this.removeAbsolutePath(file));
    return this.exec(["add", ...files]);
  }

  addChangelist(files: string[], changelist: string) {
    files = files.map(file => this.removeAbsolutePath(file));
    return this.exec(["changelist", changelist, ...files]);
  }

  removeChangelist(files: string[]) {
    files = files.map(file => this.removeAbsolutePath(file));
    return this.exec(["changelist", "--remove", ...files]);
  }

  async getCurrentBranch(): Promise<string> {
    const info = await this.getInfo();

    const config = workspace.getConfiguration("svn");
    const trunkLayout = config.get<string>("layout.trunk");
    const branchesLayout = config.get<string>("layout.branches");
    const tagsLayout = config.get<string>("layout.tags");

    const trees = [trunkLayout, branchesLayout, tagsLayout].filter(
      x => x != null
    );
    const regex = new RegExp("(.*?)/(" + trees.join("|") + ")(/([^/]+))?.*?");

    const match = info.url.match(regex);

    if (match) {
      if (match[4] && match[2] !== trunkLayout) {
        return match[4];
      }
      if (match[2]) {
        return match[2];
      }
    }

    return "";
  }

  async getRepoUrl() {
    const config = workspace.getConfiguration("svn");
    const trunkLayout = config.get<string>("layout.trunk");
    const branchesLayout = config.get<string>("layout.branches");
    const tagsLayout = config.get<string>("layout.tags");

    const trees = [trunkLayout, branchesLayout, tagsLayout].filter(
      x => x != null
    );
    const regex = new RegExp("(.*?)/(" + trees.join("|") + ").*?");

    const info = await this.getInfo();

    let repoUrl = info.repository.root;
    const match = info.url.match(regex);

    if (match && match[1]) {
      repoUrl = match[1];
    }

    return repoUrl;
  }

  async getBranches() {
    const config = workspace.getConfiguration("svn");
    const trunkLayout = config.get<string>("layout.trunk");
    const branchesLayout = config.get<string>("layout.branches");
    const tagsLayout = config.get<string>("layout.tags");

    const repoUrl = await this.getRepoUrl();

    let branches: string[] = [];

    let promises = [];

    if (trunkLayout) {
      promises.push(
        new Promise<string[]>(async resolve => {
          try {
            let trunkExists = await this.exec([
              "ls",
              repoUrl + "/" + trunkLayout,
              "--depth",
              "empty"
            ]);

            resolve([trunkLayout]);
          } catch (error) {
            resolve([]);
          }
        })
      );
    }

    let trees: string[] = [];

    if (branchesLayout) {
      trees.push(branchesLayout);
    }

    if (tagsLayout) {
      trees.push(tagsLayout);
    }

    for (const tree of trees) {
      promises.push(
        new Promise<string[]>(async resolve => {
          const branchUrl = repoUrl + "/" + tree;

          try {
            const result = await this.exec(["ls", branchUrl]);

            const list = result.stdout
              .trim()
              .replace(/\/|\\/g, "")
              .split(/[\r\n]+/)
              .filter((x: string) => !!x)
              .map((i: string) => tree + "/" + i);

            resolve(list);
          } catch (error) {
            resolve([]);
          }
        })
      );
    }

    const all = await Promise.all<any>(promises);
    all.forEach(list => {
      branches.push(...list);
    });

    return branches;
  }

  async branch(name: string) {
    const config = workspace.getConfiguration("svn");
    const branchesLayout = config.get<string>("layout.branches");

    if (!branchesLayout) {
      return false;
    }

    const repoUrl = await this.getRepoUrl();
    const newBranch = repoUrl + "/" + branchesLayout + "/" + name;
    const info = await this.getInfo();
    const currentBranch = info.url;
    const result = await this.exec([
      "copy",
      currentBranch,
      newBranch,
      "-m",
      `Created new branch ${name}`
    ]);

    const switchBranch = await this.exec(["switch", newBranch]);

    this.resetInfo();

    return true;
  }

  async switchBranch(ref: string) {
    const repoUrl = await this.getRepoUrl();

    const branchUrl = repoUrl + "/" + ref;

    const switchBranch = await this.exec(["switch", branchUrl]);

    this.resetInfo();

    return true;
  }

  async revert(files: string[]) {
    files = files.map(file => this.removeAbsolutePath(file));
    const result = await this.exec(["revert", ...files]);
    return result.stdout;
  }

  async update(): Promise<string> {
    const result = await this.exec(["update"]);

    this.resetInfo();

    const message = result.stdout
      .trim()
      .split(/\r?\n/)
      .pop();

    if (message) {
      return message;
    }
    return result.stdout;
  }

  async patch() {
    const result = await this.exec(["diff"]);

    const message = result.stdout;
    return message;
  }

  async removeFiles(files: any[], keepLocal: boolean) {
    files = files.map(file => this.removeAbsolutePath(file));
    const args = ["remove"];

    if (keepLocal) {
      args.push("--keep-local");
    }

    args.push(...files);

    const result = await this.exec(args);

    return result.stdout;
  }

  async resolve(file: string, action: string) {
    file = this.removeAbsolutePath(file);

    const result = await this.exec(["resolve", "--accept", action, file]);

    return result.stdout;
  }

  async log() {
    const config = workspace.getConfiguration("svn");
    const logLength = config.get<string>("log.length") || "50";
    const result = await this.exec(["log", "--limit", logLength]);

    return result.stdout;
  }

<<<<<<< HEAD
  async countNewCommits(revision: string = "BASE:HEAD") {
    const result = await this.svn.exec(this.workspaceRoot, [
      "log",
      "-r",
      revision,
      "-q",
      "--xml"
    ]);

    if (result.exitCode !== 0) {
      return 0;
    }
=======
  async countNewsCommit(revision: string = "BASE:HEAD") {
    const result = await this.exec(["log", "-r", revision, "-q", "--xml"]);
>>>>>>> 3ef843ac

    const matches = result.stdout.match(/<logentry/g);

    if (matches && matches.length > 0) {
      // Every return current commit
      return matches.length - 1;
    }

    return 0;
  }
}<|MERGE_RESOLUTION|>--- conflicted
+++ resolved
@@ -327,23 +327,8 @@
     return result.stdout;
   }
 
-<<<<<<< HEAD
-  async countNewCommits(revision: string = "BASE:HEAD") {
-    const result = await this.svn.exec(this.workspaceRoot, [
-      "log",
-      "-r",
-      revision,
-      "-q",
-      "--xml"
-    ]);
-
-    if (result.exitCode !== 0) {
-      return 0;
-    }
-=======
-  async countNewsCommit(revision: string = "BASE:HEAD") {
+  async countNewCommit(revision: string = "BASE:HEAD") {
     const result = await this.exec(["log", "-r", revision, "-q", "--xml"]);
->>>>>>> 3ef843ac
 
     const matches = result.stdout.match(/<logentry/g);
 
