import {
  Uri,
  scm,
  workspace,
  FileSystemWatcher,
  SourceControl,
  SourceControlResourceGroup,
  SourceControlInputBox,
  Disposable,
  EventEmitter,
  Event,
  window,
  ProgressLocation
} from "vscode";
import { Resource, SvnResourceGroup } from "./resource";
import { throttle, debounce, memoize } from "./decorators";
import { Repository as BaseRepository } from "./svnRepository";
import { SvnStatusBar } from "./statusBar";
import {
  dispose,
  anyEvent,
  filterEvent,
  toDisposable,
  timeout,
  eventToPromise
} from "./util";
import * as path from "path";
import * as micromatch from "micromatch";
import { setInterval, clearInterval } from "timers";
import { toSvnUri } from "./uri";
import { Status, PropStatus, SvnErrorCodes } from "./svn";
import { IFileStatus } from "./statusParser";

export enum RepositoryState {
  Idle,
  Disposed
}

export enum Operation {
  Add = "Add",
  AddChangelist = "AddChangelist",
  Commit = "Commit",
  Log = "Log",
  NewBranch = "NewBranch",
  Patch = "Patch",
  Remove = "Remove",
  RemoveChangelist = "RemoveChangelist",
  Resolve = "Resolve",
  Revert = "Revert",
  Show = "Show",
  Status = "Status",
  SwitchBranch = "SwitchBranch",
  Update = "Update"
}

function isReadOnly(operation: Operation): boolean {
  switch (operation) {
    case Operation.Log:
    case Operation.Show:
      return true;
    default:
      return false;
  }
}

function shouldShowProgress(operation: Operation): boolean {
  switch (operation) {
    case Operation.Show:
      return false;
    default:
      return true;
  }
}

export interface Operations {
  isIdle(): boolean;
  isRunning(operation: Operation): boolean;
}

class OperationsImpl implements Operations {
  private operations = new Map<Operation, number>();

  start(operation: Operation): void {
    this.operations.set(operation, (this.operations.get(operation) || 0) + 1);
  }

  end(operation: Operation): void {
    const count = (this.operations.get(operation) || 0) - 1;

    if (count <= 0) {
      this.operations.delete(operation);
    } else {
      this.operations.set(operation, count);
    }
  }

  isRunning(operation: Operation): boolean {
    return this.operations.has(operation);
  }

  isIdle(): boolean {
    const operations = this.operations.keys();

    for (const operation of operations) {
      if (!isReadOnly(operation)) {
        return false;
      }
    }

    return true;
  }
}

export class Repository {
  public watcher: FileSystemWatcher;
  public sourceControl: SourceControl;
  public statusBar: SvnStatusBar;
  public changes: SvnResourceGroup;
  public unversioned: SvnResourceGroup;
  public external: SvnResourceGroup;
  public changelists: Map<string, SvnResourceGroup> = new Map();
  public conflicts: SvnResourceGroup;
  public statusIgnored: IFileStatus[] = [];
  public statusExternal: IFileStatus[] = [];
  private disposables: Disposable[] = [];
  public currentBranch = "";
<<<<<<< HEAD
  public isSwitchingBranch: boolean = false;
  public isUpdatingRevision: boolean = false;
  public branches: any[] = [];
  public branchesTimer: NodeJS.Timer;
  public newCommits: number = 0;
=======
  public newsCommit: number = 0;
>>>>>>> 3ef843ac

  private _onDidChangeRepository = new EventEmitter<Uri>();
  readonly onDidChangeRepository: Event<Uri> = this._onDidChangeRepository
    .event;

  private _onDidChangeState = new EventEmitter<RepositoryState>();
  readonly onDidChangeState: Event<RepositoryState> = this._onDidChangeState
    .event;

  private _onDidChangeStatus = new EventEmitter<void>();
  readonly onDidChangeStatus: Event<void> = this._onDidChangeStatus.event;

<<<<<<< HEAD
  private _onDidChangeBranch = new EventEmitter<void>();
  readonly onDidChangeBranch: Event<void> = this._onDidChangeBranch.event;

  private _onDidChangeNewCommits = new EventEmitter<void>();
  readonly onDidChangeNewCommits: Event<void> = this._onDidChangeNewCommits
=======
  private _onDidChangeNewsCommit = new EventEmitter<void>();
  readonly onDidChangeNewsCommit: Event<void> = this._onDidChangeNewsCommit
>>>>>>> 3ef843ac
    .event;

  private _onRunOperation = new EventEmitter<Operation>();
  readonly onRunOperation: Event<Operation> = this._onRunOperation.event;

  private _onDidRunOperation = new EventEmitter<Operation>();
  readonly onDidRunOperation: Event<Operation> = this._onDidRunOperation.event;

  @memoize
  get onDidChangeOperations(): Event<void> {
    return anyEvent(
      this.onRunOperation as Event<any>,
      this.onDidRunOperation as Event<any>
    );
  }

  private _operations = new OperationsImpl();
  get operations(): Operations {
    return this._operations;
  }

  private _state = RepositoryState.Idle;
  get state(): RepositoryState {
    return this._state;
  }
  set state(state: RepositoryState) {
    this._state = state;
    this._onDidChangeState.fire(state);

    this.changes.resourceStates = [];
    this.unversioned.resourceStates = [];
    this.external.resourceStates = [];
    this.conflicts.resourceStates = [];
    this.changelists.forEach((group, changelist) => {
      group.resourceStates = [];
    });
  }
  get root(): string {
    return this.repository.root;
  }

  get workspaceRoot(): string {
    return this.repository.workspaceRoot;
  }

  get inputBox(): SourceControlInputBox {
    return this.sourceControl.inputBox;
  }

  constructor(public repository: BaseRepository) {
    const fsWatcher = workspace.createFileSystemWatcher("**");
    this.disposables.push(fsWatcher);

    const onWorkspaceChange = anyEvent(
      fsWatcher.onDidChange,
      fsWatcher.onDidCreate,
      fsWatcher.onDidDelete
    );

    const onRepositoryChange = filterEvent(
      onWorkspaceChange,
      uri => !/^\.\./.test(path.relative(repository.root, uri.fsPath))
    );
    const onRelevantRepositoryChange = filterEvent(
      onRepositoryChange,
      uri => !/[\\\/]\.svn[\\\/]tmp/.test(uri.path)
    );

    onRelevantRepositoryChange(this.onFSChange, this, this.disposables);

    const onRelevantSvnChange = filterEvent(onRelevantRepositoryChange, uri =>
      /[\\\/]\.svn[\\\/]/.test(uri.path)
    );

    onRelevantSvnChange(
      this._onDidChangeRepository.fire,
      this._onDidChangeRepository,
      this.disposables
    );

    this.sourceControl = scm.createSourceControl(
      "svn",
      "SVN",
      Uri.file(repository.workspaceRoot)
    );
    this.sourceControl.acceptInputCommand = {
      command: "svn.commitWithMessage",
      title: "commit",
      arguments: [this.sourceControl]
    };
    this.sourceControl.quickDiffProvider = this;
    this.disposables.push(this.sourceControl);

    this.statusBar = new SvnStatusBar(this);
    this.disposables.push(this.statusBar);
    this.statusBar.onDidChange(
      () => (this.sourceControl.statusBarCommands = this.statusBar.commands),
      null,
      this.disposables
    );

    this.changes = this.sourceControl.createResourceGroup(
      "changes",
      "Changes"
    ) as SvnResourceGroup;
    this.unversioned = this.sourceControl.createResourceGroup(
      "unversioned",
      "Unversioned"
    ) as SvnResourceGroup;
    this.external = this.sourceControl.createResourceGroup(
      "external",
      "External"
    ) as SvnResourceGroup;
    this.conflicts = this.sourceControl.createResourceGroup(
      "conflicts",
      "conflicts"
    ) as SvnResourceGroup;

    this.changes.hideWhenEmpty = true;
    this.unversioned.hideWhenEmpty = true;
    this.external.hideWhenEmpty = true;
    this.conflicts.hideWhenEmpty = true;

    this.disposables.push(this.changes);
    this.disposables.push(this.unversioned);
    this.disposables.push(this.external);
    this.disposables.push(this.conflicts);

    const svnConfig = workspace.getConfiguration("svn");

<<<<<<< HEAD
    const updateFreqNewCommits = svnConfig.get<number>("svn.newCommits.update");
    if (updateFreqNewCommits) {
      setInterval(() => {
        this.updateNewCommits();
      }, 1000 * 60 * updateFreqNewCommits);
    }

    this.updateBranches();
    this.updateNewCommits();
    this.update();
  }

  @debounce(1000)
  async updateBranches() {
    try {
      this.branches = await this.repository.getBranches();
    } catch (error) {
      console.error(error);
    }
=======
    const updateFreqNews = svnConfig.get<number>("svn.newsCommits.update");
    if (updateFreqNews) {
      const interval = setInterval(() => {
        this.updateNewsCommits();
      }, 1000 * 60 * updateFreqNews);

      this.disposables.push(
        toDisposable(() => {
          clearInterval(interval);
        })
      );
    }

    this.updateNewsCommits();
    this.status();
>>>>>>> 3ef843ac
  }

  @debounce(1000)
  async updateNewCommits() {
    const newCommits = await this.repository.countNewCommits();
    if (newCommits !== this.newCommits) {
      this.newCommits = newCommits;
      this._onDidChangeNewCommits.fire();
    }
  }

  private onFSChange(uri: Uri): void {
    const config = workspace.getConfiguration("svn");
    const autorefresh = config.get<boolean>("autorefresh");

    if (!autorefresh) {
      return;
    }

    if (!this.operations.isIdle()) {
      return;
    }

    this.eventuallyUpdateWhenIdleAndWait();
  }

  @debounce(1000)
  private eventuallyUpdateWhenIdleAndWait(): void {
    this.updateWhenIdleAndWait();
  }

  @throttle
  private async updateWhenIdleAndWait(): Promise<void> {
    await this.whenIdleAndFocused();
    await this.status();
    await timeout(5000);
  }

  async whenIdleAndFocused(): Promise<void> {
    while (true) {
      if (!this.operations.isIdle()) {
        await eventToPromise(this.onDidRunOperation);
        continue;
      }

      if (!window.state.focused) {
        const onDidFocusWindow = filterEvent(
          window.onDidChangeWindowState,
          e => e.focused
        );
        await eventToPromise(onDidFocusWindow);
        continue;
      }

      return;
    }
  }

  @throttle
  async updateModelState() {
    let changes: any[] = [];
    let unversioned: any[] = [];
    let external: any[] = [];
    let conflicts: any[] = [];
    let changelists: Map<string, Resource[]> = new Map();

    this.statusExternal = [];
    this.statusIgnored = [];

    const statuses = (await this.repository.getStatus(true)) || [];

    const fileConfig = workspace.getConfiguration("files", Uri.file(this.root));
    const svnConfig = workspace.getConfiguration("svn");

    const filesToExclude = fileConfig.get<any>("exclude");

    let excludeList: string[] = [];
    for (const pattern in filesToExclude) {
      const negate = !filesToExclude[pattern];
      excludeList.push((negate ? "!" : "") + pattern);
    }

    statuses.forEach(status => {
      if (micromatch.some(status.path, excludeList)) {
        return;
      }

      const uri = Uri.file(path.join(this.workspaceRoot, status.path));
      const renameUri = status.rename
        ? Uri.file(path.join(this.workspaceRoot, status.rename))
        : undefined;

      const resource = new Resource(
        uri,
        status.status,
        renameUri,
        status.props
      );

      if (status.status === Status.NORMAL && status.props === PropStatus.NONE) {
        // On commit, `svn status` return all locked files with status="normal" and props="none"
        return;
      } else if (status.status === Status.IGNORED) {
        this.statusIgnored.push(status);
      } else if (status.status === Status.EXTERNAL) {
        this.statusExternal.push(status);
        external.push(resource);
      } else if (status.status === Status.CONFLICTED) {
        conflicts.push(resource);
      } else if (status.status === Status.UNVERSIONED) {
        const matches = status.path.match(
          /(.+?)\.(mine|working|merge-\w+\.r\d+|r\d+)$/
        );

        // If file end with (mine, working, merge, etc..) and has file without extension
        if (
          matches &&
          matches[1] &&
          statuses.some(s => s.path === matches[1])
        ) {
          return;
        } else {
          unversioned.push(resource);
        }
      } else {
        if (!status.changelist) {
          changes.push(resource);
        } else {
          let changelist = changelists.get(status.changelist);
          if (!changelist) {
            changelist = [];
          }
          changelist.push(resource);
          changelists.set(status.changelist, changelist);
        }
      }
    });

    this.changes.resourceStates = changes;
    this.unversioned.resourceStates = unversioned;
    this.conflicts.resourceStates = conflicts;

    this.changelists.forEach((group, changelist) => {
      group.resourceStates = [];
    });

    changelists.forEach((resources, changelist) => {
      let group = this.changelists.get(changelist);
      if (!group) {
        // Prefix 'changelist-' to prevent double id with 'change' or 'external'
        group = this.sourceControl.createResourceGroup(
          `changelist-${changelist}`,
          `Changelist "${changelist}"`
        ) as SvnResourceGroup;
        group.hideWhenEmpty = true;
        this.disposables.push(group);

        this.changelists.set(changelist, group);
      }

      group.resourceStates = resources;
    });

    if (svnConfig.get<boolean>("sourceControl.showExternal")) {
      this.external.resourceStates = external;
    } else {
      this.external.resourceStates = [];
    }

    this._onDidChangeStatus.fire();

    this.currentBranch = await this.repository.getCurrentBranch();

    return Promise.resolve();
  }

  public getResourceFromFile(uri: string | Uri): Resource | undefined {
    if (typeof uri === "string") {
      uri = Uri.file(uri);
    }

    const groups = [
      this.changes,
      this.unversioned,
      this.external,
      ...this.changelists.values()
    ];

    const uriString = uri.toString();

    for (const group of groups) {
      for (const resource of group.resourceStates) {
        if (
          uriString === resource.resourceUri.toString() &&
          resource instanceof Resource
        ) {
          return resource;
        }
      }
    }

    return undefined;
  }

  provideOriginalResource(uri: Uri): Uri | undefined {
    if (uri.scheme !== "file") {
      return;
    }

    return toSvnUri(uri, "");
  }

  async getBranches() {
    try {
      return await this.repository.getBranches();
    } catch (error) {
      return [];
    }
  }

  @throttle
  async status() {
    return this.run(Operation.Status);
  }

  async show(filePath: string, revision?: string): Promise<string> {
    return this.run<string>(Operation.Show, () => {
      return this.repository.show(filePath, revision);
    });
  }

  async addFiles(files: string[]) {
    return await this.run(Operation.Add, () => this.repository.addFiles(files));
  }

  async addChangelist(files: string[], changelist: string) {
    return await this.run(Operation.AddChangelist, () =>
      this.repository.addChangelist(files, changelist)
    );
  }

  async removeChangelist(files: string[]) {
    return await this.run(Operation.RemoveChangelist, () =>
      this.repository.removeChangelist(files)
    );
  }

  getCurrentBranch() {
    return this.repository.getCurrentBranch();
  }

  async branch(name: string) {
<<<<<<< HEAD
    this.isSwitchingBranch = true;
    this._onDidChangeBranch.fire();
    const response = await this.repository.branch(name);
    this.isSwitchingBranch = false;
    this.updateBranches();
    this._onDidChangeBranch.fire();
    this.updateNewCommits()
    return response;
=======
    return await this.run(Operation.NewBranch, async () => {
      await this.repository.branch(name);
      this.updateNewsCommits();
    });
>>>>>>> 3ef843ac
  }

  async switchBranch(name: string) {
    await this.run(Operation.SwitchBranch, async () => {
      await this.repository.switchBranch(name);
      this.updateNewsCommits();
    });
  }

  async updateRevision(): Promise<string> {
    return await this.run<string>(Operation.Update, async () => {
      const response = await this.repository.update();
      this.updateNewsCommits();
      return response;
    });
  }

<<<<<<< HEAD
      window.showErrorMessage("Unable to switch branch");
    } finally {
      this.isSwitchingBranch = false;
      this.updateBranches();
      this._onDidChangeBranch.fire();
      this.updateNewCommits()
    }
  }

  async updateRevision() {
    this.isUpdatingRevision = true;
    const response = await this.repository.update();
    this.isUpdatingRevision = false;
    this.updateNewCommits();
    return response;
=======
  async resolve(file: string, action: string) {
    return await this.run(Operation.Resolve, () =>
      this.repository.resolve(file, action)
    );
  }

  async commitFiles(message: string, files: any[]) {
    return await this.run(Operation.Commit, () =>
      this.repository.commitFiles(message, files)
    );
>>>>>>> 3ef843ac
  }

  async revert(files: string[]) {
    return await this.run(Operation.Revert, () =>
      this.repository.revert(files)
    );
  }

  async patch() {
    return await this.run(Operation.Patch, () => this.repository.patch());
  }

  async removeFiles(files: any[], keepLocal: boolean) {
    return await this.run(Operation.Remove, () =>
      this.repository.removeFiles(files, keepLocal)
    );
  }

  async log() {
    return await this.run(Operation.Log, () => this.repository.log());
  }

  private async run<T>(
    operation: Operation,
    runOperation: () => Promise<T> = () => Promise.resolve<any>(null)
  ): Promise<T> {
    if (this.state !== RepositoryState.Idle) {
      throw new Error("Repository not initialized");
    }

    const run = async () => {
      this._operations.start(operation);
      this._onRunOperation.fire(operation);

      try {
        const result = await this.retryRun(runOperation);

        if (!isReadOnly(operation)) {
          await this.updateModelState();
        }

        return result;
      } catch (err) {
        if (err.svnErrorCode === SvnErrorCodes.NotASvnRepository) {
          this.state = RepositoryState.Disposed;
        }

        throw err;
      } finally {
        this._operations.end(operation);
        this._onDidRunOperation.fire(operation);
      }
    };

    return shouldShowProgress(operation)
      ? window.withProgress({ location: ProgressLocation.SourceControl }, run)
      : run();
  }

  private async retryRun<T>(
    runOperation: () => Promise<T> = () => Promise.resolve<any>(null)
  ): Promise<T> {
    let attempt = 0;

    while (true) {
      try {
        attempt++;
        return await runOperation();
      } catch (err) {
        if (
          err.svnErrorCode === SvnErrorCodes.RepositoryIsLocked &&
          attempt <= 10
        ) {
          // quatratic backoff
          await timeout(Math.pow(attempt, 2) * 50);
        } else {
          throw err;
        }
      }
    }
  }

  dispose(): void {
    this.disposables = dispose(this.disposables);
  }
}<|MERGE_RESOLUTION|>--- conflicted
+++ resolved
@@ -124,15 +124,7 @@
   public statusExternal: IFileStatus[] = [];
   private disposables: Disposable[] = [];
   public currentBranch = "";
-<<<<<<< HEAD
-  public isSwitchingBranch: boolean = false;
-  public isUpdatingRevision: boolean = false;
-  public branches: any[] = [];
-  public branchesTimer: NodeJS.Timer;
-  public newCommits: number = 0;
-=======
-  public newsCommit: number = 0;
->>>>>>> 3ef843ac
+  public newCommit: number = 0;
 
   private _onDidChangeRepository = new EventEmitter<Uri>();
   readonly onDidChangeRepository: Event<Uri> = this._onDidChangeRepository
@@ -145,17 +137,8 @@
   private _onDidChangeStatus = new EventEmitter<void>();
   readonly onDidChangeStatus: Event<void> = this._onDidChangeStatus.event;
 
-<<<<<<< HEAD
-  private _onDidChangeBranch = new EventEmitter<void>();
-  readonly onDidChangeBranch: Event<void> = this._onDidChangeBranch.event;
-
-  private _onDidChangeNewCommits = new EventEmitter<void>();
-  readonly onDidChangeNewCommits: Event<void> = this._onDidChangeNewCommits
-=======
-  private _onDidChangeNewsCommit = new EventEmitter<void>();
-  readonly onDidChangeNewsCommit: Event<void> = this._onDidChangeNewsCommit
->>>>>>> 3ef843ac
-    .event;
+  private _onDidChangeNewCommit = new EventEmitter<void>();
+  readonly onDidChangeNewCommit: Event<void> = this._onDidChangeNewCommit.event;
 
   private _onRunOperation = new EventEmitter<Operation>();
   readonly onRunOperation: Event<Operation> = this._onRunOperation.event;
@@ -284,33 +267,12 @@
     this.disposables.push(this.conflicts);
 
     const svnConfig = workspace.getConfiguration("svn");
-
-<<<<<<< HEAD
-    const updateFreqNewCommits = svnConfig.get<number>("svn.newCommits.update");
-    if (updateFreqNewCommits) {
-      setInterval(() => {
+                                                
+    const updateFreqNew = svnConfig.get<number>("svn.newCommits.update");
+    if (updateFreqNew) {
+      const interval = setInterval(() => {
         this.updateNewCommits();
-      }, 1000 * 60 * updateFreqNewCommits);
-    }
-
-    this.updateBranches();
-    this.updateNewCommits();
-    this.update();
-  }
-
-  @debounce(1000)
-  async updateBranches() {
-    try {
-      this.branches = await this.repository.getBranches();
-    } catch (error) {
-      console.error(error);
-    }
-=======
-    const updateFreqNews = svnConfig.get<number>("svn.newsCommits.update");
-    if (updateFreqNews) {
-      const interval = setInterval(() => {
-        this.updateNewsCommits();
-      }, 1000 * 60 * updateFreqNews);
+      }, 1000 * 60 * updateFreqNew);
 
       this.disposables.push(
         toDisposable(() => {
@@ -319,9 +281,8 @@
       );
     }
 
-    this.updateNewsCommits();
+    this.updateNewCommits();
     this.status();
->>>>>>> 3ef843ac
   }
 
   @debounce(1000)
@@ -574,21 +535,10 @@
   }
 
   async branch(name: string) {
-<<<<<<< HEAD
-    this.isSwitchingBranch = true;
-    this._onDidChangeBranch.fire();
-    const response = await this.repository.branch(name);
-    this.isSwitchingBranch = false;
-    this.updateBranches();
-    this._onDidChangeBranch.fire();
-    this.updateNewCommits()
-    return response;
-=======
     return await this.run(Operation.NewBranch, async () => {
       await this.repository.branch(name);
-      this.updateNewsCommits();
-    });
->>>>>>> 3ef843ac
+      this.updateNewCommits();
+    });
   }
 
   async switchBranch(name: string) {
@@ -606,23 +556,6 @@
     });
   }
 
-<<<<<<< HEAD
-      window.showErrorMessage("Unable to switch branch");
-    } finally {
-      this.isSwitchingBranch = false;
-      this.updateBranches();
-      this._onDidChangeBranch.fire();
-      this.updateNewCommits()
-    }
-  }
-
-  async updateRevision() {
-    this.isUpdatingRevision = true;
-    const response = await this.repository.update();
-    this.isUpdatingRevision = false;
-    this.updateNewCommits();
-    return response;
-=======
   async resolve(file: string, action: string) {
     return await this.run(Operation.Resolve, () =>
       this.repository.resolve(file, action)
@@ -633,7 +566,6 @@
     return await this.run(Operation.Commit, () =>
       this.repository.commitFiles(message, files)
     );
->>>>>>> 3ef843ac
   }
 
   async revert(files: string[]) {
